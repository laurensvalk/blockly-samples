--- conflicted
+++ resolved
@@ -24,12 +24,8 @@
 
 /**
  * @typedef {{
-<<<<<<< HEAD
+ *    allowEmptyBackpackOpen: (boolean|undefined),
  *    contextMenu:(!BackpackContextMenuOptions|undefined)
-=======
- *    allowEmptyBackpackOpen: (boolean|undefined),
- *    contextMenu:(!BackpackContextMenuOptions|undefined),
->>>>>>> 47d85d1e
  * }}
  */
 export let BackpackOptions;
